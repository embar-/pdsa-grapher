"""
Dash komponentai, kurie naudojami utils_tabs_layouts.py funkcijose.

Čia naudojama „_“ funkcija vertimams yra apibrėžiama ir globaliai jos kalba keičiama programos lygiu;
Jei kaip biblioteką naudojate kitoms reikmėms, tuomet reikia įsikelti ir/arba konfigūruoti gettext, pvz.:
from gettext import pgettext, gettext as _
ARBA
from gettext import translation
translation("pdsa-grapher", 'locale', languages=["lt"]).install()
"""
"""
(c) 2023-2024 Lukas Vasionis
(c) 2025 Mindaugas B.

This code is distributed under the MIT License. For more details, see the LICENSE file in the project root.
"""

import warnings
from dash import dcc, html, dash_table
import dash_bootstrap_components as dbc
import dash_cytoscape as cyto
from locale_utils.translations import pgettext
from . import utils as gu


def div_for_cyto():
    """
    Sukurti Dash objektus naudojimui su Cytoscape grafikos varikliu.
    :return: Dash html.Div()
    """

    div = html.Div(
        id="cyto-div",
        children=[
            get_fig_cytoscape(),
            dbc.DropdownMenu(
                # Rodyti užrašus virš aktyvių ryšių
                id="dropdown-menu-cyto",
                label="☰",
                className="dash-dropdown-menu",
                children=[
                    dbc.DropdownMenuItem(
                        dbc.Checkbox(
                            id="checkbox-cyto-active-edge-labels",
                            label=_("Show active edge labels"),
                            value=False,
                        ),
                    ),
                    dbc.DropdownMenuItem(
                        # Nubraižytų lentelių kopijavimas
                        id="cyto-copy",
                        n_clicks=0,
                        children=copy_div_with_label("cyto-clipboard", _("Copy displayed tables")),
                    ),
                ],
                style={"position": "absolute"},
            ),
        ],
        style={"width": "100%", "height": "100%", "position": "absolute"},
    )
    return div


def get_fig_cytoscape(node_elements=None, df_edges=None, layout="cola"):
    """
    Sukuria Dash Cytoscape objektą - tinklo diagramą.

    Args:
        node_elements (list): sąrašas mazgų
        df_edges (pandas.DataFrame, pasirinktinai): tinklo mazgų jungtys, pvz.,
            df_edges =  pd.DataFrame().from_records([{"source_tbl": "VardasX"}, {"target_tbl": "VardasY"}])
            (numatytuoju atveju braižomas tuščias grąfikas - be mazgas)
        layout (str, optional): Cytoscape išdėstymo stilius; galimos reikšmės: "random", "circle",
            "breadthfirst", "cola" (numatyta), "cose", "dagre", "euler", "grid", "spread".

    Returns:
        Cytoscape objektas.
    """

    # Išdėstymų stiliai. Teoriškai turėtų būti palaikoma daugiau nei įvardinta, bet kai kurie neveikė arba nenaudingi:
    # "preset", "concentric", "close-bilkent", "klay"
    allowed_layouts = [
        "random", "circle", "breadthfirst", "cola", "cose", "dagre", "euler", "grid", "spread",
    ]
    if not (layout in allowed_layouts):
        default_layout = "cola"
        msg = _("Unexpected Cytoscape layout: '%s'. Using default '%s'") % (layout, default_layout)
        warnings.warn(msg)
        layout = default_layout
    cyto.load_extra_layouts()

    # Mazgai ir jungtys
    elements = gu.get_fig_cytoscape_elements(node_elements=node_elements, df_edges=df_edges)

    # Siūlomos spalvos: "indigo," "green", "darkgreen", "orange", "brown"
    edge_color_source = "darkgreen"
    edge_color_target = "indigo"

    fig_cyto = cyto.Cytoscape(
        id="cyto-chart",
        # zoom=len(node_elements)*2,
        boxSelectionEnabled=True,
        responsive=True,
        layout={
            "name": layout,
            "clusters": "clusterInfo",
            "animate": False,
            "idealInterClusterEdgeLengthCoefficient": 0.5,
            "fit": True,
        },
        style={"width": "100%", "height": "100%", "position": "absolute"},
        elements=elements,
        stylesheet=[
            # mazgai
            {
                "selector": "node",  # visi mazgai
                "style": {
                    "content": "data(label)",
                    "background-color": "lightblue",  # tik įprasti mazgai
                },
            },
            {
                "selector": "node.neighbor",  # tik kaimyniniai mazgai pasirinkus atitinkamą parinktį
                "style": {
                    "background-color": "lightgray",
                },
            },
            {
                "selector": "node:active, node:selected",  # pele pažymėtieji
                "style": {
                    "background-color": "blue",
                },
            },

            # ryšių linijos (tarp mazgų)
            {
                "selector": "edge",  # visi ryšiai
                "style": {
                    "curve-style": "bezier",
                    "target-arrow-shape": "triangle",
                    "font-size": "12px",  # Etikėtės teksto dydis
                    "text-rotation": "autorotate",  # Automatiškai pasukti etiketės tekstą, kad būtų lygiagretus linijai
                    "text-margin-x": "10px",        # Etikėtės teksto postūmis x ašyje
                    "text-margin-y": "-10px",       # Etikėtės teksto postūmis y ašyje
                }
            },
            {
                "selector": "edge:active, edge:selected",  # pele pažymėtieji
                "style": {
                    "label": "data(link_info_str)",
                    "color": "blue",  # etiketės spalva
                },
            },
            {
                "selector": "edge.source-neighbor",  # įeinantys ryšiai
                "style": {
                    "target-arrow-color": edge_color_source,
                    "line-color": edge_color_source,
                    "label": "data(link_info_str)",
                    "color": "#3CB371",  # žalia etiketės spalva
                }
            },
            {
                "selector": "edge.target-neighbor",  # išeinantys ryšiai
                "style": {
                    "target-arrow-color": edge_color_target,
                    "line-color": edge_color_target,
                    "label": "data(link_info_str)",
                    "color": "violet",  # etiketės spalva
                }
            },
        ],
    )

    return fig_cyto


<<<<<<< HEAD
def pdsa_radio_sheet_components(id_radio_sheet_tbl, id_radio_sheet_col):
=======
def div_for_viz():
    """
    Sukurti Dash objektus naudojimui su Viz grafikos varikliu.
    :return: Dash html.Div()
    """

    fig = html.Div(
        id="graphviz-div",
        children=[
            html.Div(
                id="graphviz-chart",
                style={
                    "width": "100%",
                    "height": "100%",
                    "position": "absolute",
                    "textAlign": "center",
                    "overflow": "auto",
                },
            ),
            dcc.Textarea(
                id="graphviz-dot",
                value="",
                className="resizable",
                style={
                    "marginTop": 40,
                    "width": 300,
                    "height": 300,
                    "position": "absolute",
                    "fontFamily": "monospace",
                    "display": "none",
                }
            ),

            dbc.DropdownMenu(
                id="dropdown-menu-viz",
                label="☰",
                className="dash-dropdown-menu",
                children=[
                    dbc.DropdownMenuItem(
                        dbc.Checkbox(
                            id="checkbox-edit-dot",
                            label=_("DOT syntax"),
                            value=False,
                        ),
                    ),
                    dbc.DropdownMenuItem(  # Susijungiančios pagal ryšių dokumentą
                        html.Span(
                            _("Save SVG"),
                            style={"marginLeft": "25px"},
                        ),
                        id="save-svg",
                        n_clicks=0,
                    ),
                ],
                style={"position": "absolute"},
            ),
            dcc.Download(id="download-svg"),
        ],
        style={"width": "100%", "height": "100%", "position": "absolute"},
    )
    return fig


def pdsa_radio_components(id_radio_sheet_tbl, id_radio_sheet_col):
>>>>>>> ca6299c3
    output_elements = [
        html.H6([_("Sheets:")]),
        dbc.Row(
            children=[
                dbc.Col(
                    children=[
                        dbc.Label([
                            _("PDSA sheet describing"), " ",
                            html.B(pgettext("PDSA sheet describing... (galininkas)", "tables")), ": "
                        ]),
                        dcc.RadioItems(id=id_radio_sheet_tbl, options=[]),
                    ]
                ),
                dbc.Col(
                    children=[
                        dbc.Label([
                            _("PDSA sheet describing"), " ",
                            html.B(pgettext("PDSA sheet describing... (galininkas)", "columns")), ": "
                        ]),
                        dcc.RadioItems(id=id_radio_sheet_col, options=[]),
                    ]
                ),
            ],
        ),
    ]
    return output_elements


def pdsa_dropdown_columns_components(id_sheet_type, id_dropdown_sheet_type):
    dropdown_sheet_type = [
        html.Hr(),
        dbc.Label(
            [
                _("Select columns of PDSA sheet"), " ",
                html.B(id=id_sheet_type, children=[""]),
                " ", _("that you want to see in the grapher"),
            ]
        ),
        dcc.Dropdown(id=id_dropdown_sheet_type, options=[], value=[], multi=True, placeholder=_("Select...")),
    ]

    return dropdown_sheet_type


def table_preview():
    return dash_table.DataTable()


def dropdown_with_label(dropdown_id, label):
    output_element = html.Div(
        children=[
            dbc.Label(html.B(label)),
            dcc.Dropdown(id=dropdown_id, options=[], placeholder=_("Select...")),
        ]
    )
    return output_element


def copy_div_with_label(clipboard_id, label="", target_id=None):
    """
    Teksto kopijavimo mygtukas su užrašu, kurį reaguoja į paspaudimą tarsi į ženkliuko paspaudimą.
    Standartinė dcc.Clipboard f-ja palaiko tik ženkliuko pateikimą, be galimybės pridėti tekstą šalia;
    bet tą ženkliuką spausti būtina, nes programiškai keičiant vien "content" per Dash nepakeičia iškarpinė.
    :param clipboard_id: Naujai kuriamo objekto identifikatorius.
    :param label:  Užrašas šalia kopijavimo ženkliuko.
    :param target_id: Objektą, kurio turinį kopijuoti; jei None, nepamirškite atskirai priskirti
        kopijuotiną tekstą per clipboard_id objekto savybę "content" arba "html_content".
    :return:
    """
    return html.Div([
        # Tik užrašas kopijavimui, vien jo paspaudimas nieko nepadarytų
        html.Span(
            label,
            style={"position": "absolute", "marginLeft": "25px"},
        ),
        # Tik kopijavimo mygtuko paspaudimas atlieka tikrąjį kopijavimo darbą,
        # bet jo reaktyvioji sritis paspaudimui turi užimti visą meniu plotį
        dcc.Clipboard(
            id=clipboard_id,
            target_id=target_id,
            style={
                "position": "relative",
                "top": 0,
                "left": 0,
                "width": "100%",
                "height": "100%",
            },
        ),
    ]),


def graphic_usage_info():
    grafikas_content = dbc.Card(
        dbc.CardBody(
            [
                html.H6(_("Graphic usage instructions"), className="card-title"),
                html.Div(
                    children=[
                        html.P(
                            _("The graph shows the relationships between the selected tables, "
                              "which are described in the references file.")
                        ),
                        html.P(_("The graph is interactive:")),
                        html.P(_("View can be zoomed in/out")),
                        html.P(
                            _("You can drag points individually or multiple at once (press CTRL)")
                        ),
                        html.P(
                            _("In fact, the appearance of a point does not change when it is selected, "
                              "so it may appear that nothing has been selected")
                        ),
                    ],
                    className="card-text",
                ),
            ]
        ),
    )
    grafikas = html.Div(
        [
            dbc.Button(
                _("Graphic instructions"),
                id="tutorial-grafikas-legacy-target",
                color="success",
                n_clicks=0,
                style={"float": "right", "fontSize": "100%"},
            ),
            dbc.Popover(
                grafikas_content,
                target="tutorial-grafikas-legacy-target",
                body=True,
                trigger="legacy",
                style={"fontSize": "80%"},
            ),
        ]
    )
    return grafikas


def filters_usage_info():
    filtrai_content = dbc.Card(
        dbc.CardBody(
            [
                html.H6(_("Filter usage instructions"), className="card-title"),
                html.Br(),
                html.Div(
                    children=[
                        html.P(
                            _("The graph can be displayed by selecting individual tables or by entering "
                              "a list of tables. Information about the tables can also be found here")
                        ),
                        html.P(
                            children=[
                                html.B(_("Layout")),
                                " - ",
                                html.Label(_("Style of the point placement in the graph.")),
                            ]
                        ),
                        html.P(
                            children=[
                                html.B(_("Select tables to graph")),
                                " - ",
                                html.Label(
                                    _("Select PDSA tables which relationships you want to display")
                                ),
                            ]
                        ),
                        html.P(
                            children=[
                                html.B(_("Add list of tables")),
                                " - ",
                                html.Label(
                                    _("You can also specify the tables to be displayed in the list; "
                                      "the names of the tables must be separated by commas")
                                ),
                            ]
                        ),
                        html.P(
                            children=[
                                html.B(_("Get neighbours")),
                                " - ",
                                html.Label(
                                    _("Supplement the graph with tables that relate directly to the selected tables")
                                ),
                            ]
                        ),
                        html.P(
                            children=[
                                html.B(_("Get info about columns of selected tables")),
                                " - ",
                                html.Label(
                                    _("Displays information about the columns of the selected table(s)")
                                ),
                            ]
                        ),
                        html.P(
                            children=[
                                html.B(_("Get info on displayed tables")),
                                " - ",
                                html.Label(
                                    _("Displays the information of the tables shown in the graph")
                                ),
                            ]
                        ),
                    ],
                    className="card-text",
                ),
            ]
        ),
    )
    filtrai = html.Div(
        [
            dbc.Button(
                _("Filter Instructions"),
                id="tutorial-filtrai-legacy-target",
                color="success",
                n_clicks=0,
                style={"fontSize": "100%"},
            ),
            dbc.Popover(
                filtrai_content,
                target="tutorial-filtrai-legacy-target",
                body=True,
                trigger="legacy",
                style={"fontSize": "85%"},
            ),
        ]
    )
    return filtrai


def active_element_info(tooltip_id="active-node-info"):
    """
    Informacinis debesėlis
    """
    return dcc.Tooltip(
        id=tooltip_id,
        direction="left",
        zindex=200,
        style={
            "minWidth": "200px",  # riboti plotį
            "position": "absolute",
            "background": "#cff4fc",
            "fontSize": "85%",
            "textWrap": "wrap",
        },
        children=[
            html.Div([
                html.Div(
                    id=f"{tooltip_id}-header",
                    children=[]
                ),
                html.Div(
                    id=f"{tooltip_id}-content",
                    children=[],
                    style={
                        "minWidth": "200px",  # riboti plotį
                        "minHeight": "10px",  # riboti aukštį
                        "maxHeight": "300px",  # riboti aukštį
                        "overflowY": "auto",  # pridėti slinkties juostas, jei netelpa
                        "resize": "both",       # leisti keisti tiek plotį, tiek aukštį
                        "pointerEvents": "auto",  # reaguoti į pelę
                    },
                ),
            ])
        ]
    )<|MERGE_RESOLUTION|>--- conflicted
+++ resolved
@@ -175,9 +175,6 @@
     return fig_cyto
 
 
-<<<<<<< HEAD
-def pdsa_radio_sheet_components(id_radio_sheet_tbl, id_radio_sheet_col):
-=======
 def div_for_viz():
     """
     Sukurti Dash objektus naudojimui su Viz grafikos varikliu.
@@ -241,8 +238,7 @@
     return fig
 
 
-def pdsa_radio_components(id_radio_sheet_tbl, id_radio_sheet_col):
->>>>>>> ca6299c3
+def pdsa_radio_sheet_components(id_radio_sheet_tbl, id_radio_sheet_col):
     output_elements = [
         html.H6([_("Sheets:")]),
         dbc.Row(
